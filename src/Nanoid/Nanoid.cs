﻿using System;
using System.Runtime.CompilerServices;
using System.Threading.Tasks;

[assembly:InternalsVisibleTo("Nanoid.Test")]

namespace NanoidDotNet
{
    /// <summary>
    /// Static class containing all functions and constants related to Nanoid.
    /// </summary>
    public static class Nanoid
    {
        /// <summary>
        /// Useful alphabets for Nanoid generation.
        /// Taken from https://github.com/CyberAP/nanoid-dictionary
<<<<<<< HEAD
=======
        /// and https://github.com/SasLuca/zig-nanoid/blob/91e0a9a8890984f3dcdd98c99002a05a83d0ee89/src/nanoid.zig#L4.
>>>>>>> b668fc5a
        /// </summary>
        public static class Alphabets
        {
            /// <summary>
            /// Used for composition and documentation in building proper Alphabets.
            /// Not recommended to be used on their own as alphabets for Nanoid.
            /// </summary>
            public static class SubAlphabets
            {
                /// <summary>
                /// All digits that don't look similar to other digits or letters.
                /// </summary>
                public const string NoLookAlikeDigits = "346789";

                /// <summary>
                /// All lowercase letters that don't look similar to other letters.
                /// </summary>
                public const string NoLookAlikeLettersLowercase = "abcdefghijkmnpqrtwxyz";

                /// <summary>
                /// All uppercase letters that don't look similar to other letters.
                /// </summary>
                public const string NoLookAlikeLettersUppercase = "ABCDEFGHJKLMNPQRTUVWXY";

                /// <summary>
                /// All letters that don't look similar to other letters.
                /// </summary>
                public const string NoLookAlikeLetters = NoLookAlikeLettersUppercase + NoLookAlikeLettersLowercase;

                /// <summary>
                /// All digits that don't look similar to other digits or letters
                /// and prevent potential obscene words from appearing in generated ids.
                /// </summary>
                public const string NoLookAlikeSafeDigits = "6789";

                /// <summary>
                /// All lowercase letters that don't look similar to other digits or letters
                /// and prevent potential obscene words from appearing in generated ids.
                /// </summary>
                public const string NoLookAlikeSafeLettersLowercase = "bcdfghjkmnpqrtwz";

                /// <summary>
                /// All uppercase letters that don't look similar to other digits or letters
                /// and prevent potential obscene words from appearing in generated ids.
                /// </summary>
                public const string NoLookAlikeSafeLettersUppercase = "BCDFGHJKLMNPQRTW";

                /// <summary>
                /// All letters that don't look similar to other digits or letters
                /// and prevent potential obscene words from appearing in generated ids.
                /// </summary>
                public const string NoLookAlikeSafeLetters = NoLookAlikeLettersUppercase + NoLookAlikeLettersLowercase;

                /// <summary>
                /// URL safe symbols that can be used in a Nanoid. Part of the default alphabet.
                /// </summary>
                public const string Symbols = "_-";
            }

            /// <summary>
<<<<<<< HEAD
            /// All digits.
=======
            /// All digits [0, 9].
>>>>>>> b668fc5a
            /// </summary>
            public const string Digits = "0123456789";

            /// <summary>
            /// English hexadecimal with lowercase characters.
            /// </summary>
            public const string HexadecimalLowercase = Digits + "abcdef";

            /// <summary>
            /// English hexadecimal with uppercase characters.
            /// </summary>
            public const string HexadecimalUppercase = Digits + "ABCDEF";

            /// <summary>
            /// Lowercase English alphabet letters.
            /// </summary>
            public const string LowercaseLetters = "abcdefghijklmnopqrstuvwxyz";

            /// <summary>
            /// Uppercase English alphabet letters.
            /// </summary>
            public const string UppercaseLetters = "ABCDEFGHIJKLMNOPQRSTUVWXYZ";

            /// <summary>
            /// Lowercase and uppercase English alphabet letters.
            /// </summary>
            public const string Letters = LowercaseLetters + UppercaseLetters;

            /// <summary>
            /// Lowercase English alphabet letters and digits.
            /// </summary>
            public const string LowercaseLettersAndDigits = Digits + LowercaseLetters;

            /// <summary>
            /// Uppercase English alphabet letters and digits.
            /// </summary>
            public const string UppercaseLettersAndDigits = Digits + UppercaseLetters;

            /// <summary>
            /// English alphabet letters and digits.
            /// </summary>
            public const string LettersAndDigits = Digits + LowercaseLetters + UppercaseLetters;

            /// <summary>
            /// English alphabet letters and digits without lookalikes: 1, l, I, 0, O, o, u, v, 5, S, s, 2, Z.
            /// </summary>
            public const string NoLookAlikes = SubAlphabets.NoLookAlikeDigits + SubAlphabets.NoLookAlikeLetters;

            /// <summary>
            /// English alphabet letters and digits without lookalikes (1, l, I, 0, O, o, u, v, 5, S, s, 2, Z)
            /// and with removed vowels and the following letters: 3, 4, x, X, V.
            /// This list should protect you from accidentally getting obscene words in generated strings.
            /// </summary>
            public const string NoLookAlikesSafe = SubAlphabets.NoLookAlikeSafeDigits + SubAlphabets.NoLookAlikeSafeLetters;

            /// <summary>
            /// The default alphabet used by Nanoid. Includes ascii digits, letters and the symbols '_' and '-'.
            /// </summary>
            public const string Default = SubAlphabets.Symbols + LettersAndDigits;
        }

        /// <summary>
        /// The default size of a Nanoid.
        /// </summary>
        public const int DefaultIdSize = 21;

        /// <summary>
        /// Global <see cref="CryptoRandom"/> instance used to conveniently generate Nanoids.
        /// </summary>
        private static readonly CryptoRandom GlobalRandom = new CryptoRandom();

        /// <summary>
        /// Generate a Nanoid using a global instance of <see cref="NanoidDotNet.CryptoRandom"/>.
        /// </summary>
        /// <param name="alphabet">The set of characters used in generating the id. Defaults to <see cref="Alphabets.Default">Alphabets.Default.</see></param>
        /// <param name="size">The length of the id. Defaults to <see cref="DefaultIdSize"/>.</param>
        /// <returns>
        /// A task that represents the asynchronous operation.
        /// The task result contains a new string representing a random nanoid with the specified <paramref name="alphabet"/> and <paramref name="size"/>.
        /// </returns>
        /// <exception cref="ArgumentNullException">If any of the provided arguments are null.</exception>
        /// <exception cref="ArgumentOutOfRangeException">If <paramref name="alphabet"/>'s length is outside the range [0, 256] or if <paramref name="size"/> is less than or equal to 0.</exception>
        public static async Task<string> GenerateAsync(string alphabet = Alphabets.Default, int size = DefaultIdSize)
        {
            Validate(alphabet, size);
            return await Task.Run(() => GenerateImpl(GlobalRandom, alphabet, size));
        }

        /// <summary>
        /// Generate a Nanoid.
        /// </summary>
        /// <param name="random">A random number generator.</param>
        /// <param name="alphabet">The set of characters used in generating the id. Defaults to <see cref="Alphabets.Default">Alphabets.Default.</see></param>
        /// <param name="size">The length of the id. Defaults to <see cref="DefaultIdSize"/>.</param>
        /// <returns>
        /// A task that represents the asynchronous operation.
        /// The task result contains a new string representing a random nanoid with the specified <paramref name="alphabet"/> and <paramref name="size"/>.
        /// </returns>
        /// <exception cref="ArgumentNullException">If any of the provided arguments are null.</exception>
        /// <exception cref="ArgumentOutOfRangeException">If <paramref name="alphabet"/>'s length is outside the range [0, 256] or if <paramref name="size"/> is less than or equal to 0.</exception>
        public static async Task<string> GenerateAsync(Random random, string alphabet = Alphabets.Default, int size = DefaultIdSize)
        {
            Validate(alphabet, size);
            return await Task.Run(() => GenerateImpl(random, alphabet, size));
        }

        /// <summary>
        /// Generate a Nanoid using a global instance of <see cref="NanoidDotNet.CryptoRandom"/>.
        /// </summary>
        /// <param name="alphabet">The set of characters used in generating the id. Defaults to <see cref="Alphabets.Default">Alphabets.Default.</see></param>
        /// <param name="size">The length of the id. Defaults to <see cref="DefaultIdSize"/>.</param>
        /// <returns>A new string representing a random nanoid with the specified <paramref name="alphabet"/> and <paramref name="size"/>.</returns>
        /// <exception cref="ArgumentNullException">If any of the provided arguments are null.</exception>
        /// <exception cref="ArgumentOutOfRangeException">If <paramref name="alphabet"/>'s length is outside the range [0, 256] or if <paramref name="size"/> is less than or equal to 0.</exception>
        public static string Generate(string alphabet = Alphabets.Default, int size = 21)
        {
            Validate(alphabet, size);
            return GenerateImpl(GlobalRandom, alphabet, size);
        }

        /// <summary>
        /// Generate a Nanoid.
        /// </summary>
        /// <param name="random">A random number generator.</param>
        /// <param name="alphabet">The set of characters used in generating the id. Defaults to <see cref="Alphabets.Default">Alphabets.Default.</see></param>
        /// <param name="size">The length of the id. Defaults to <see cref="DefaultIdSize"/>.</param>
        /// <returns>A new string representing a random nanoid with the specified <paramref name="alphabet"/> and <paramref name="size"/>.</returns>
        /// <exception cref="ArgumentNullException">If any of the provided arguments are null.</exception>
        /// <exception cref="ArgumentOutOfRangeException">If <paramref name="alphabet"/>'s length is outside the range [0, 256] or if <paramref name="size"/> is less than or equal to 0.</exception>
        public static string Generate(Random random, string alphabet = Alphabets.Default, int size = 21)
        {
            Validate(alphabet, size);
            return GenerateImpl(random, alphabet, size);
        }

        private static void Validate(string alphabet, int size)
        {
            if (alphabet == null)
            {
                throw new ArgumentNullException(nameof(alphabet), "alphabet cannot be null.");
            }

            if (alphabet.Length <= 0 || alphabet.Length >= 256)
            {
                throw new ArgumentOutOfRangeException(nameof(alphabet), "alphabet must contain between 1 and 255 symbols.");
            }

            if (size <= 0)
            {
                throw new ArgumentOutOfRangeException(nameof(size), "size must be greater than zero.");
            }
        }

        /// <summary>
        /// Internal implementation of the nanoid algorithm.
        /// </summary>
        /// <remarks>
        /// To be called by public facing <c>Generate</c> functions.
        /// </remarks>
        private static string GenerateImpl(Random random, string alphabet = Alphabets.Default, int size = 21)
        {
            // See https://github.com/ai/nanoid/blob/master/format.js for an
            // explanation as to why masking with `random % alphabet` is a common
            // mistake security-wise.

            // Use `Int32.LeadingZeroCount` on .net7 and above
            #if NET7_0
            var mask = (2 << 31 - Int32.LeadingZeroCount(alphabet.Length - 1 | 1)) - 1;
            #else
            var mask = (2 << 31 - Clz32((alphabet.Length - 1) | 1)) - 1;
            #endif
<<<<<<< HEAD

            // Original dev notes regarding this algorithm.
            // Source: https://github.com/ai/nanoid/blob/0454333dee4612d2c2e163d271af6cc3ce1e5aa4/index.js#L45
            //
            // "Next, a step determines how many random bytes to generate.
            // The number of random bytes gets decided upon the ID length, mask,
            // alphabet length, and magic number 1.6 (using 1.6 peaks at performance
            // according to benchmarks)."
            var step = (int) Math.Ceiling(1.6 * mask * size / alphabet.Length);

=======

            // Original dev notes regarding this algorithm.
            // Source: https://github.com/ai/nanoid/blob/0454333dee4612d2c2e163d271af6cc3ce1e5aa4/index.js#L45
            //
            // "Next, a step determines how many random bytes to generate.
            // The number of random bytes gets decided upon the ID length, mask,
            // alphabet length, and magic number 1.6 (using 1.6 peaks at performance
            // according to benchmarks)."
            var step = (int) Math.Ceiling(1.6 * mask * size / alphabet.Length);

>>>>>>> b668fc5a
            #if NETSTANDARD2_1
            Span<char> idBuilder = stackalloc char[size];
            Span<byte> bytes = stackalloc byte[step];
            #else
            var idBuilder = new char[size];
            var bytes = new byte[step];
            #endif

            int cnt = 0;

            while (true)
            {
                random.NextBytes(bytes);

                for (var i = 0; i < step; i++)
                {
                    var alphabetIndex = bytes[i] & mask;

                    if (alphabetIndex >= alphabet.Length) continue;

                    idBuilder[cnt] = alphabet[alphabetIndex];

                    if (++cnt == size)
                    {
                        return new string(idBuilder);
                    }

                }

            }

        }

<<<<<<< HEAD
        #if !NET7_0 // On dotnet7 and above we use `Int32.LeadingZeroCount` instead of this.
=======
        // On dotnet7 and above we use `Int32.LeadingZeroCount` instead of this.
        #if !NET7_0
>>>>>>> b668fc5a
        /// <summary>
        /// Counts leading zeros of <paramref name="x"/>.
        /// </summary>
        /// <param name="x">Input number.</param>
        /// <returns>Number of leading zeros.</returns>
        /// <remarks>
        /// Courtesy of spender/Sunsetquest see https://stackoverflow.com/a/10439333/623392.
        /// </remarks>
        internal static int Clz32(int x)
        {
            const int numIntBits = sizeof(int) * 8; //compile time constant
            //do the smearing
            x |= x >> 1;
            x |= x >> 2;
            x |= x >> 4;
            x |= x >> 8;
            x |= x >> 16;
            //count the ones
            x -= x >> 1 & 0x55555555;
            x = (x >> 2 & 0x33333333) + (x & 0x33333333);
            x = (x >> 4) + x & 0x0f0f0f0f;
            x += x >> 8;
            x += x >> 16;
            return numIntBits - (x & 0x0000003f); //subtract # of 1s from 32
        }
        #endif
    }
}<|MERGE_RESOLUTION|>--- conflicted
+++ resolved
@@ -1,346 +1,320 @@
-﻿using System;
-using System.Runtime.CompilerServices;
-using System.Threading.Tasks;
-
-[assembly:InternalsVisibleTo("Nanoid.Test")]
-
-namespace NanoidDotNet
-{
-    /// <summary>
-    /// Static class containing all functions and constants related to Nanoid.
-    /// </summary>
-    public static class Nanoid
-    {
-        /// <summary>
-        /// Useful alphabets for Nanoid generation.
-        /// Taken from https://github.com/CyberAP/nanoid-dictionary
-<<<<<<< HEAD
-=======
-        /// and https://github.com/SasLuca/zig-nanoid/blob/91e0a9a8890984f3dcdd98c99002a05a83d0ee89/src/nanoid.zig#L4.
->>>>>>> b668fc5a
-        /// </summary>
-        public static class Alphabets
-        {
-            /// <summary>
-            /// Used for composition and documentation in building proper Alphabets.
-            /// Not recommended to be used on their own as alphabets for Nanoid.
-            /// </summary>
-            public static class SubAlphabets
-            {
-                /// <summary>
-                /// All digits that don't look similar to other digits or letters.
-                /// </summary>
-                public const string NoLookAlikeDigits = "346789";
-
-                /// <summary>
-                /// All lowercase letters that don't look similar to other letters.
-                /// </summary>
-                public const string NoLookAlikeLettersLowercase = "abcdefghijkmnpqrtwxyz";
-
-                /// <summary>
-                /// All uppercase letters that don't look similar to other letters.
-                /// </summary>
-                public const string NoLookAlikeLettersUppercase = "ABCDEFGHJKLMNPQRTUVWXY";
-
-                /// <summary>
-                /// All letters that don't look similar to other letters.
-                /// </summary>
-                public const string NoLookAlikeLetters = NoLookAlikeLettersUppercase + NoLookAlikeLettersLowercase;
-
-                /// <summary>
-                /// All digits that don't look similar to other digits or letters
-                /// and prevent potential obscene words from appearing in generated ids.
-                /// </summary>
-                public const string NoLookAlikeSafeDigits = "6789";
-
-                /// <summary>
-                /// All lowercase letters that don't look similar to other digits or letters
-                /// and prevent potential obscene words from appearing in generated ids.
-                /// </summary>
-                public const string NoLookAlikeSafeLettersLowercase = "bcdfghjkmnpqrtwz";
-
-                /// <summary>
-                /// All uppercase letters that don't look similar to other digits or letters
-                /// and prevent potential obscene words from appearing in generated ids.
-                /// </summary>
-                public const string NoLookAlikeSafeLettersUppercase = "BCDFGHJKLMNPQRTW";
-
-                /// <summary>
-                /// All letters that don't look similar to other digits or letters
-                /// and prevent potential obscene words from appearing in generated ids.
-                /// </summary>
-                public const string NoLookAlikeSafeLetters = NoLookAlikeLettersUppercase + NoLookAlikeLettersLowercase;
-
-                /// <summary>
-                /// URL safe symbols that can be used in a Nanoid. Part of the default alphabet.
-                /// </summary>
-                public const string Symbols = "_-";
-            }
-
-            /// <summary>
-<<<<<<< HEAD
-            /// All digits.
-=======
-            /// All digits [0, 9].
->>>>>>> b668fc5a
-            /// </summary>
-            public const string Digits = "0123456789";
-
-            /// <summary>
-            /// English hexadecimal with lowercase characters.
-            /// </summary>
-            public const string HexadecimalLowercase = Digits + "abcdef";
-
-            /// <summary>
-            /// English hexadecimal with uppercase characters.
-            /// </summary>
-            public const string HexadecimalUppercase = Digits + "ABCDEF";
-
-            /// <summary>
-            /// Lowercase English alphabet letters.
-            /// </summary>
-            public const string LowercaseLetters = "abcdefghijklmnopqrstuvwxyz";
-
-            /// <summary>
-            /// Uppercase English alphabet letters.
-            /// </summary>
-            public const string UppercaseLetters = "ABCDEFGHIJKLMNOPQRSTUVWXYZ";
-
-            /// <summary>
-            /// Lowercase and uppercase English alphabet letters.
-            /// </summary>
-            public const string Letters = LowercaseLetters + UppercaseLetters;
-
-            /// <summary>
-            /// Lowercase English alphabet letters and digits.
-            /// </summary>
-            public const string LowercaseLettersAndDigits = Digits + LowercaseLetters;
-
-            /// <summary>
-            /// Uppercase English alphabet letters and digits.
-            /// </summary>
-            public const string UppercaseLettersAndDigits = Digits + UppercaseLetters;
-
-            /// <summary>
-            /// English alphabet letters and digits.
-            /// </summary>
-            public const string LettersAndDigits = Digits + LowercaseLetters + UppercaseLetters;
-
-            /// <summary>
-            /// English alphabet letters and digits without lookalikes: 1, l, I, 0, O, o, u, v, 5, S, s, 2, Z.
-            /// </summary>
-            public const string NoLookAlikes = SubAlphabets.NoLookAlikeDigits + SubAlphabets.NoLookAlikeLetters;
-
-            /// <summary>
-            /// English alphabet letters and digits without lookalikes (1, l, I, 0, O, o, u, v, 5, S, s, 2, Z)
-            /// and with removed vowels and the following letters: 3, 4, x, X, V.
-            /// This list should protect you from accidentally getting obscene words in generated strings.
-            /// </summary>
-            public const string NoLookAlikesSafe = SubAlphabets.NoLookAlikeSafeDigits + SubAlphabets.NoLookAlikeSafeLetters;
-
-            /// <summary>
-            /// The default alphabet used by Nanoid. Includes ascii digits, letters and the symbols '_' and '-'.
-            /// </summary>
-            public const string Default = SubAlphabets.Symbols + LettersAndDigits;
-        }
-
-        /// <summary>
-        /// The default size of a Nanoid.
-        /// </summary>
-        public const int DefaultIdSize = 21;
-
-        /// <summary>
-        /// Global <see cref="CryptoRandom"/> instance used to conveniently generate Nanoids.
-        /// </summary>
-        private static readonly CryptoRandom GlobalRandom = new CryptoRandom();
-
-        /// <summary>
-        /// Generate a Nanoid using a global instance of <see cref="NanoidDotNet.CryptoRandom"/>.
-        /// </summary>
-        /// <param name="alphabet">The set of characters used in generating the id. Defaults to <see cref="Alphabets.Default">Alphabets.Default.</see></param>
-        /// <param name="size">The length of the id. Defaults to <see cref="DefaultIdSize"/>.</param>
-        /// <returns>
-        /// A task that represents the asynchronous operation.
-        /// The task result contains a new string representing a random nanoid with the specified <paramref name="alphabet"/> and <paramref name="size"/>.
-        /// </returns>
-        /// <exception cref="ArgumentNullException">If any of the provided arguments are null.</exception>
-        /// <exception cref="ArgumentOutOfRangeException">If <paramref name="alphabet"/>'s length is outside the range [0, 256] or if <paramref name="size"/> is less than or equal to 0.</exception>
-        public static async Task<string> GenerateAsync(string alphabet = Alphabets.Default, int size = DefaultIdSize)
-        {
-            Validate(alphabet, size);
-            return await Task.Run(() => GenerateImpl(GlobalRandom, alphabet, size));
-        }
-
-        /// <summary>
-        /// Generate a Nanoid.
-        /// </summary>
-        /// <param name="random">A random number generator.</param>
-        /// <param name="alphabet">The set of characters used in generating the id. Defaults to <see cref="Alphabets.Default">Alphabets.Default.</see></param>
-        /// <param name="size">The length of the id. Defaults to <see cref="DefaultIdSize"/>.</param>
-        /// <returns>
-        /// A task that represents the asynchronous operation.
-        /// The task result contains a new string representing a random nanoid with the specified <paramref name="alphabet"/> and <paramref name="size"/>.
-        /// </returns>
-        /// <exception cref="ArgumentNullException">If any of the provided arguments are null.</exception>
-        /// <exception cref="ArgumentOutOfRangeException">If <paramref name="alphabet"/>'s length is outside the range [0, 256] or if <paramref name="size"/> is less than or equal to 0.</exception>
-        public static async Task<string> GenerateAsync(Random random, string alphabet = Alphabets.Default, int size = DefaultIdSize)
-        {
-            Validate(alphabet, size);
-            return await Task.Run(() => GenerateImpl(random, alphabet, size));
-        }
-
-        /// <summary>
-        /// Generate a Nanoid using a global instance of <see cref="NanoidDotNet.CryptoRandom"/>.
-        /// </summary>
-        /// <param name="alphabet">The set of characters used in generating the id. Defaults to <see cref="Alphabets.Default">Alphabets.Default.</see></param>
-        /// <param name="size">The length of the id. Defaults to <see cref="DefaultIdSize"/>.</param>
-        /// <returns>A new string representing a random nanoid with the specified <paramref name="alphabet"/> and <paramref name="size"/>.</returns>
-        /// <exception cref="ArgumentNullException">If any of the provided arguments are null.</exception>
-        /// <exception cref="ArgumentOutOfRangeException">If <paramref name="alphabet"/>'s length is outside the range [0, 256] or if <paramref name="size"/> is less than or equal to 0.</exception>
-        public static string Generate(string alphabet = Alphabets.Default, int size = 21)
-        {
-            Validate(alphabet, size);
-            return GenerateImpl(GlobalRandom, alphabet, size);
-        }
-
-        /// <summary>
-        /// Generate a Nanoid.
-        /// </summary>
-        /// <param name="random">A random number generator.</param>
-        /// <param name="alphabet">The set of characters used in generating the id. Defaults to <see cref="Alphabets.Default">Alphabets.Default.</see></param>
-        /// <param name="size">The length of the id. Defaults to <see cref="DefaultIdSize"/>.</param>
-        /// <returns>A new string representing a random nanoid with the specified <paramref name="alphabet"/> and <paramref name="size"/>.</returns>
-        /// <exception cref="ArgumentNullException">If any of the provided arguments are null.</exception>
-        /// <exception cref="ArgumentOutOfRangeException">If <paramref name="alphabet"/>'s length is outside the range [0, 256] or if <paramref name="size"/> is less than or equal to 0.</exception>
-        public static string Generate(Random random, string alphabet = Alphabets.Default, int size = 21)
-        {
-            Validate(alphabet, size);
-            return GenerateImpl(random, alphabet, size);
-        }
-
-        private static void Validate(string alphabet, int size)
-        {
-            if (alphabet == null)
-            {
-                throw new ArgumentNullException(nameof(alphabet), "alphabet cannot be null.");
-            }
-
-            if (alphabet.Length <= 0 || alphabet.Length >= 256)
-            {
-                throw new ArgumentOutOfRangeException(nameof(alphabet), "alphabet must contain between 1 and 255 symbols.");
-            }
-
-            if (size <= 0)
-            {
-                throw new ArgumentOutOfRangeException(nameof(size), "size must be greater than zero.");
-            }
-        }
-
-        /// <summary>
-        /// Internal implementation of the nanoid algorithm.
-        /// </summary>
-        /// <remarks>
-        /// To be called by public facing <c>Generate</c> functions.
-        /// </remarks>
-        private static string GenerateImpl(Random random, string alphabet = Alphabets.Default, int size = 21)
-        {
-            // See https://github.com/ai/nanoid/blob/master/format.js for an
-            // explanation as to why masking with `random % alphabet` is a common
-            // mistake security-wise.
-
-            // Use `Int32.LeadingZeroCount` on .net7 and above
-            #if NET7_0
-            var mask = (2 << 31 - Int32.LeadingZeroCount(alphabet.Length - 1 | 1)) - 1;
-            #else
-            var mask = (2 << 31 - Clz32((alphabet.Length - 1) | 1)) - 1;
-            #endif
-<<<<<<< HEAD
-
-            // Original dev notes regarding this algorithm.
-            // Source: https://github.com/ai/nanoid/blob/0454333dee4612d2c2e163d271af6cc3ce1e5aa4/index.js#L45
-            //
-            // "Next, a step determines how many random bytes to generate.
-            // The number of random bytes gets decided upon the ID length, mask,
-            // alphabet length, and magic number 1.6 (using 1.6 peaks at performance
-            // according to benchmarks)."
-            var step = (int) Math.Ceiling(1.6 * mask * size / alphabet.Length);
-
-=======
-
-            // Original dev notes regarding this algorithm.
-            // Source: https://github.com/ai/nanoid/blob/0454333dee4612d2c2e163d271af6cc3ce1e5aa4/index.js#L45
-            //
-            // "Next, a step determines how many random bytes to generate.
-            // The number of random bytes gets decided upon the ID length, mask,
-            // alphabet length, and magic number 1.6 (using 1.6 peaks at performance
-            // according to benchmarks)."
-            var step = (int) Math.Ceiling(1.6 * mask * size / alphabet.Length);
-
->>>>>>> b668fc5a
-            #if NETSTANDARD2_1
-            Span<char> idBuilder = stackalloc char[size];
-            Span<byte> bytes = stackalloc byte[step];
-            #else
-            var idBuilder = new char[size];
-            var bytes = new byte[step];
-            #endif
-
-            int cnt = 0;
-
-            while (true)
-            {
-                random.NextBytes(bytes);
-
-                for (var i = 0; i < step; i++)
-                {
-                    var alphabetIndex = bytes[i] & mask;
-
-                    if (alphabetIndex >= alphabet.Length) continue;
-
-                    idBuilder[cnt] = alphabet[alphabetIndex];
-
-                    if (++cnt == size)
-                    {
-                        return new string(idBuilder);
-                    }
-
-                }
-
-            }
-
-        }
-
-<<<<<<< HEAD
-        #if !NET7_0 // On dotnet7 and above we use `Int32.LeadingZeroCount` instead of this.
-=======
-        // On dotnet7 and above we use `Int32.LeadingZeroCount` instead of this.
-        #if !NET7_0
->>>>>>> b668fc5a
-        /// <summary>
-        /// Counts leading zeros of <paramref name="x"/>.
-        /// </summary>
-        /// <param name="x">Input number.</param>
-        /// <returns>Number of leading zeros.</returns>
-        /// <remarks>
-        /// Courtesy of spender/Sunsetquest see https://stackoverflow.com/a/10439333/623392.
-        /// </remarks>
-        internal static int Clz32(int x)
-        {
-            const int numIntBits = sizeof(int) * 8; //compile time constant
-            //do the smearing
-            x |= x >> 1;
-            x |= x >> 2;
-            x |= x >> 4;
-            x |= x >> 8;
-            x |= x >> 16;
-            //count the ones
-            x -= x >> 1 & 0x55555555;
-            x = (x >> 2 & 0x33333333) + (x & 0x33333333);
-            x = (x >> 4) + x & 0x0f0f0f0f;
-            x += x >> 8;
-            x += x >> 16;
-            return numIntBits - (x & 0x0000003f); //subtract # of 1s from 32
-        }
-        #endif
-    }
+﻿using System;
+using System.Runtime.CompilerServices;
+using System.Threading.Tasks;
+
+[assembly:InternalsVisibleTo("Nanoid.Test")]
+
+namespace NanoidDotNet
+{
+    /// <summary>
+    /// Static class containing all functions and constants related to Nanoid.
+    /// </summary>
+    public static class Nanoid
+    {
+        /// <summary>
+        /// Useful alphabets for Nanoid generation.
+        /// Taken from https://github.com/CyberAP/nanoid-dictionary
+        /// and https://github.com/SasLuca/zig-nanoid/blob/91e0a9a8890984f3dcdd98c99002a05a83d0ee89/src/nanoid.zig#L4.
+        /// </summary>
+        public static class Alphabets
+        {
+            /// <summary>
+            /// Used for composition and documentation in building proper Alphabets.
+            /// Not recommended to be used on their own as alphabets for Nanoid.
+            /// </summary>
+            public static class SubAlphabets
+            {
+                /// <summary>
+                /// All digits that don't look similar to other digits or letters.
+                /// </summary>
+                public const string NoLookAlikeDigits = "346789";
+
+                /// <summary>
+                /// All lowercase letters that don't look similar to other letters.
+                /// </summary>
+                public const string NoLookAlikeLettersLowercase = "abcdefghijkmnpqrtwxyz";
+
+                /// <summary>
+                /// All uppercase letters that don't look similar to other letters.
+                /// </summary>
+                public const string NoLookAlikeLettersUppercase = "ABCDEFGHJKLMNPQRTUVWXY";
+
+                /// <summary>
+                /// All letters that don't look similar to other letters.
+                /// </summary>
+                public const string NoLookAlikeLetters = NoLookAlikeLettersUppercase + NoLookAlikeLettersLowercase;
+
+                /// <summary>
+                /// All digits that don't look similar to other digits or letters
+                /// and prevent potential obscene words from appearing in generated ids.
+                /// </summary>
+                public const string NoLookAlikeSafeDigits = "6789";
+
+                /// <summary>
+                /// All lowercase letters that don't look similar to other digits or letters
+                /// and prevent potential obscene words from appearing in generated ids.
+                /// </summary>
+                public const string NoLookAlikeSafeLettersLowercase = "bcdfghjkmnpqrtwz";
+
+                /// <summary>
+                /// All uppercase letters that don't look similar to other digits or letters
+                /// and prevent potential obscene words from appearing in generated ids.
+                /// </summary>
+                public const string NoLookAlikeSafeLettersUppercase = "BCDFGHJKLMNPQRTW";
+
+                /// <summary>
+                /// All letters that don't look similar to other digits or letters
+                /// and prevent potential obscene words from appearing in generated ids.
+                /// </summary>
+                public const string NoLookAlikeSafeLetters = NoLookAlikeLettersUppercase + NoLookAlikeLettersLowercase;
+
+                /// <summary>
+                /// URL safe symbols that can be used in a Nanoid. Part of the default alphabet.
+                /// </summary>
+                public const string Symbols = "_-";
+            }
+
+            /// <summary>
+            /// All digits [0, 9].
+            /// </summary>
+            public const string Digits = "0123456789";
+
+            /// <summary>
+            /// English hexadecimal with lowercase characters.
+            /// </summary>
+            public const string HexadecimalLowercase = Digits + "abcdef";
+
+            /// <summary>
+            /// English hexadecimal with uppercase characters.
+            /// </summary>
+            public const string HexadecimalUppercase = Digits + "ABCDEF";
+
+            /// <summary>
+            /// Lowercase English alphabet letters.
+            /// </summary>
+            public const string LowercaseLetters = "abcdefghijklmnopqrstuvwxyz";
+
+            /// <summary>
+            /// Uppercase English alphabet letters.
+            /// </summary>
+            public const string UppercaseLetters = "ABCDEFGHIJKLMNOPQRSTUVWXYZ";
+
+            /// <summary>
+            /// Lowercase and uppercase English alphabet letters.
+            /// </summary>
+            public const string Letters = LowercaseLetters + UppercaseLetters;
+
+            /// <summary>
+            /// Lowercase English alphabet letters and digits.
+            /// </summary>
+            public const string LowercaseLettersAndDigits = Digits + LowercaseLetters;
+
+            /// <summary>
+            /// Uppercase English alphabet letters and digits.
+            /// </summary>
+            public const string UppercaseLettersAndDigits = Digits + UppercaseLetters;
+
+            /// <summary>
+            /// English alphabet letters and digits.
+            /// </summary>
+            public const string LettersAndDigits = Digits + LowercaseLetters + UppercaseLetters;
+
+            /// <summary>
+            /// English alphabet letters and digits without lookalikes: 1, l, I, 0, O, o, u, v, 5, S, s, 2, Z.
+            /// </summary>
+            public const string NoLookAlikes = SubAlphabets.NoLookAlikeDigits + SubAlphabets.NoLookAlikeLetters;
+
+            /// <summary>
+            /// English alphabet letters and digits without lookalikes (1, l, I, 0, O, o, u, v, 5, S, s, 2, Z)
+            /// and with removed vowels and the following letters: 3, 4, x, X, V.
+            /// This list should protect you from accidentally getting obscene words in generated strings.
+            /// </summary>
+            public const string NoLookAlikesSafe = SubAlphabets.NoLookAlikeSafeDigits + SubAlphabets.NoLookAlikeSafeLetters;
+
+            /// <summary>
+            /// The default alphabet used by Nanoid. Includes ascii digits, letters and the symbols '_' and '-'.
+            /// </summary>
+            public const string Default = SubAlphabets.Symbols + LettersAndDigits;
+        }
+
+        /// <summary>
+        /// The default size of a Nanoid.
+        /// </summary>
+        public const int DefaultIdSize = 21;
+
+        /// <summary>
+        /// Global <see cref="CryptoRandom"/> instance used to conveniently generate Nanoids.
+        /// </summary>
+        private static readonly CryptoRandom GlobalRandom = new CryptoRandom();
+
+        /// <summary>
+        /// Generate a Nanoid using a global instance of <see cref="NanoidDotNet.CryptoRandom"/>.
+        /// </summary>
+        /// <param name="alphabet">The set of characters used in generating the id. Defaults to <see cref="Alphabets.Default">Alphabets.Default.</see></param>
+        /// <param name="size">The length of the id. Defaults to <see cref="DefaultIdSize"/>.</param>
+        /// <returns>
+        /// A task that represents the asynchronous operation.
+        /// The task result contains a new string representing a random nanoid with the specified <paramref name="alphabet"/> and <paramref name="size"/>.
+        /// </returns>
+        /// <exception cref="ArgumentNullException">If any of the provided arguments are null.</exception>
+        /// <exception cref="ArgumentOutOfRangeException">If <paramref name="alphabet"/>'s length is outside the range [0, 256] or if <paramref name="size"/> is less than or equal to 0.</exception>
+        public static async Task<string> GenerateAsync(string alphabet = Alphabets.Default, int size = DefaultIdSize)
+        {
+            Validate(alphabet, size);
+            return await Task.Run(() => GenerateImpl(GlobalRandom, alphabet, size));
+        }
+
+        /// <summary>
+        /// Generate a Nanoid.
+        /// </summary>
+        /// <param name="random">A random number generator.</param>
+        /// <param name="alphabet">The set of characters used in generating the id. Defaults to <see cref="Alphabets.Default">Alphabets.Default.</see></param>
+        /// <param name="size">The length of the id. Defaults to <see cref="DefaultIdSize"/>.</param>
+        /// <returns>
+        /// A task that represents the asynchronous operation.
+        /// The task result contains a new string representing a random nanoid with the specified <paramref name="alphabet"/> and <paramref name="size"/>.
+        /// </returns>
+        /// <exception cref="ArgumentNullException">If any of the provided arguments are null.</exception>
+        /// <exception cref="ArgumentOutOfRangeException">If <paramref name="alphabet"/>'s length is outside the range [0, 256] or if <paramref name="size"/> is less than or equal to 0.</exception>
+        public static async Task<string> GenerateAsync(Random random, string alphabet = Alphabets.Default, int size = DefaultIdSize)
+        {
+            Validate(alphabet, size);
+            return await Task.Run(() => GenerateImpl(random, alphabet, size));
+        }
+
+        /// <summary>
+        /// Generate a Nanoid using a global instance of <see cref="NanoidDotNet.CryptoRandom"/>.
+        /// </summary>
+        /// <param name="alphabet">The set of characters used in generating the id. Defaults to <see cref="Alphabets.Default">Alphabets.Default.</see></param>
+        /// <param name="size">The length of the id. Defaults to <see cref="DefaultIdSize"/>.</param>
+        /// <returns>A new string representing a random nanoid with the specified <paramref name="alphabet"/> and <paramref name="size"/>.</returns>
+        /// <exception cref="ArgumentNullException">If any of the provided arguments are null.</exception>
+        /// <exception cref="ArgumentOutOfRangeException">If <paramref name="alphabet"/>'s length is outside the range [0, 256] or if <paramref name="size"/> is less than or equal to 0.</exception>
+        public static string Generate(string alphabet = Alphabets.Default, int size = 21)
+        {
+            Validate(alphabet, size);
+            return GenerateImpl(GlobalRandom, alphabet, size);
+        }
+
+        /// <summary>
+        /// Generate a Nanoid.
+        /// </summary>
+        /// <param name="random">A random number generator.</param>
+        /// <param name="alphabet">The set of characters used in generating the id. Defaults to <see cref="Alphabets.Default">Alphabets.Default.</see></param>
+        /// <param name="size">The length of the id. Defaults to <see cref="DefaultIdSize"/>.</param>
+        /// <returns>A new string representing a random nanoid with the specified <paramref name="alphabet"/> and <paramref name="size"/>.</returns>
+        /// <exception cref="ArgumentNullException">If any of the provided arguments are null.</exception>
+        /// <exception cref="ArgumentOutOfRangeException">If <paramref name="alphabet"/>'s length is outside the range [0, 256] or if <paramref name="size"/> is less than or equal to 0.</exception>
+        public static string Generate(Random random, string alphabet = Alphabets.Default, int size = 21)
+        {
+            Validate(alphabet, size);
+            return GenerateImpl(random, alphabet, size);
+        }
+
+        private static void Validate(string alphabet, int size)
+        {
+            if (alphabet == null)
+            {
+                throw new ArgumentNullException(nameof(alphabet), "alphabet cannot be null.");
+            }
+
+            if (alphabet.Length <= 0 || alphabet.Length >= 256)
+            {
+                throw new ArgumentOutOfRangeException(nameof(alphabet), "alphabet must contain between 1 and 255 symbols.");
+            }
+
+            if (size <= 0)
+            {
+                throw new ArgumentOutOfRangeException(nameof(size), "size must be greater than zero.");
+            }
+        }
+
+        /// <summary>
+        /// Internal implementation of the nanoid algorithm.
+        /// </summary>
+        /// <remarks>
+        /// To be called by public facing <c>Generate</c> functions.
+        /// </remarks>
+        private static string GenerateImpl(Random random, string alphabet = Alphabets.Default, int size = 21)
+        {
+            // See https://github.com/ai/nanoid/blob/master/format.js for an
+            // explanation as to why masking with `random % alphabet` is a common
+            // mistake security-wise.
+
+            // Use `Int32.LeadingZeroCount` on .net7 and above
+            #if NET7_0
+            var mask = (2 << 31 - Int32.LeadingZeroCount(alphabet.Length - 1 | 1)) - 1;
+            #else
+            var mask = (2 << 31 - Clz32((alphabet.Length - 1) | 1)) - 1;
+            #endif
+
+            // Original dev notes regarding this algorithm.
+            // Source: https://github.com/ai/nanoid/blob/0454333dee4612d2c2e163d271af6cc3ce1e5aa4/index.js#L45
+            //
+            // "Next, a step determines how many random bytes to generate.
+            // The number of random bytes gets decided upon the ID length, mask,
+            // alphabet length, and magic number 1.6 (using 1.6 peaks at performance
+            // according to benchmarks)."
+            var step = (int) Math.Ceiling(1.6 * mask * size / alphabet.Length);
+
+            #if NETSTANDARD2_1
+            Span<char> idBuilder = stackalloc char[size];
+            Span<byte> bytes = stackalloc byte[step];
+            #else
+            var idBuilder = new char[size];
+            var bytes = new byte[step];
+            #endif
+
+            int cnt = 0;
+
+            while (true)
+            {
+                random.NextBytes(bytes);
+
+                for (var i = 0; i < step; i++)
+                {
+                    var alphabetIndex = bytes[i] & mask;
+
+                    if (alphabetIndex >= alphabet.Length) continue;
+                    idBuilder[cnt] = alphabet[alphabetIndex];
+                    if (++cnt == size)
+                    {
+                        return new string(idBuilder);
+                    }
+
+                }
+
+            }
+
+        }
+
+        // On dotnet7 and above we use `Int32.LeadingZeroCount` instead of this.
+        #if !NET7_0
+        /// <summary>
+        /// Counts leading zeros of <paramref name="x"/>.
+        /// </summary>
+        /// <param name="x">Input number.</param>
+        /// <returns>Number of leading zeros.</returns>
+        /// <remarks>
+        /// Courtesy of spender/Sunsetquest see https://stackoverflow.com/a/10439333/623392.
+        /// </remarks>
+        internal static int Clz32(int x)
+        {
+            const int numIntBits = sizeof(int) * 8; //compile time constant
+            //do the smearing
+            x |= x >> 1;
+            x |= x >> 2;
+            x |= x >> 4;
+            x |= x >> 8;
+            x |= x >> 16;
+            //count the ones
+            x -= x >> 1 & 0x55555555;
+            x = (x >> 2 & 0x33333333) + (x & 0x33333333);
+            x = (x >> 4) + x & 0x0f0f0f0f;
+            x += x >> 8;
+            x += x >> 16;
+            return numIntBits - (x & 0x0000003f); //subtract # of 1s from 32
+        }
+        #endif
+    }
 }